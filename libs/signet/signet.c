--- conflicted
+++ resolved
@@ -4307,9 +4307,6 @@
 	PUBLIC_FUNCTION_IMPLEMENT(sgnt_signkeys_tls_fetch, signet);
 }
 
-<<<<<<< HEAD
-int dime_sgnt_sok_create(signet_t *signet, ED25519_KEY *key, unsigned char format, uint8_t perm) {
-=======
 /**
  * @brief	Adds a SOK (Secondary Organizational Signing Key) to an organizational signet.
  * @param	signet		Pointer to the target org signet.
@@ -4318,8 +4315,7 @@
  * @param	perm		Permissions for the usage of the SOK.
  * @return	0 on success, -1 on failure.
 */
-int dime_sgnt_sok_create(signet_t *signet, ED25519_KEY *key, unsigned char format, sok_permissions_t perm) {
->>>>>>> 8d445edb
+int dime_sgnt_sok_create(signet_t *signet, ED25519_KEY *key, unsigned char format, uint8_t perm) {
 	PUBLIC_FUNCTION_IMPLEMENT(sgnt_sok_create, signet, key, format, perm);
 }
 
